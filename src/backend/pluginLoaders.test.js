--- conflicted
+++ resolved
@@ -30,11 +30,8 @@
 
 const fakes = {
   githubDeclaration: ({fake: "githubDeclaration"}: any),
-<<<<<<< HEAD
   discordDeclaration: ({fake: "discordDeclaration"}: any),
-=======
   githubReferences: ({fake: "githubReferences"}: any),
->>>>>>> 898282be
   discourseDeclaration: ({fake: "discourseDeclaration"}: any),
   discourseReferences: ({fake: "discourseReferences"}: any),
   identityDeclaration: ({fake: "identityDeclaration"}: any),
@@ -160,11 +157,8 @@
       const cache = mockCacheProvider();
       const reporter = new TestTaskReporter();
       const githubToken = null;
-<<<<<<< HEAD
       const discordToken = null;
-=======
       const initiativesDirectory = null;
->>>>>>> 898282be
       const project = createProject({
         id: "has-discourse",
         discourseServer: {serverUrl: "http://foo.bar"},
@@ -173,11 +167,7 @@
       // When
       await PluginLoaders.updateMirror(
         loaders,
-<<<<<<< HEAD
-        {githubToken, discordToken, cache, reporter},
-=======
-        {githubToken, cache, reporter, initiativesDirectory},
->>>>>>> 898282be
+        {githubToken, discordToken, cache, reporter, initiativesDirectory},
         project
       );
 
@@ -252,11 +242,8 @@
       const loaders = mockPluginLoaders();
       const cache = mockCacheProvider();
       const githubToken = null;
-<<<<<<< HEAD
       const discordToken = null;
-=======
       const initiativesDirectory = null;
->>>>>>> 898282be
       const reporter = new TestTaskReporter();
       const project = createProject({
         id: "has-github",
@@ -266,11 +253,7 @@
       // When
       const p = PluginLoaders.updateMirror(
         loaders,
-<<<<<<< HEAD
-        {githubToken, discordToken, cache, reporter},
-=======
-        {githubToken, cache, reporter, initiativesDirectory},
->>>>>>> 898282be
+        {githubToken, discordToken, cache, reporter, initiativesDirectory},
         project
       );
 
@@ -296,11 +279,7 @@
       // When
       await PluginLoaders.updateMirror(
         loaders,
-<<<<<<< HEAD
-        {githubToken, discordToken, cache, reporter},
-=======
-        {githubToken, cache, reporter, initiativesDirectory},
->>>>>>> 898282be
+        {githubToken, discordToken, cache, reporter, initiativesDirectory},
         project
       );
 
@@ -333,14 +312,9 @@
       // When
       const pluginGraphs = await PluginLoaders.createPluginGraphs(
         loaders,
-<<<<<<< HEAD
         {githubToken, discordToken},
-        cachedProject
-=======
-        {githubToken},
         cachedProject,
         references
->>>>>>> 898282be
       );
 
       // Then
@@ -406,14 +380,9 @@
       // When
       const p = PluginLoaders.createPluginGraphs(
         loaders,
-<<<<<<< HEAD
         {githubToken, discordToken},
-        cachedProject
-=======
-        {githubToken},
         cachedProject,
         references
->>>>>>> 898282be
       );
 
       // Then
@@ -438,14 +407,9 @@
       // When
       const pluginGraphs = await PluginLoaders.createPluginGraphs(
         loaders,
-<<<<<<< HEAD
         {githubToken, discordToken},
-        cachedProject
-=======
-        {githubToken},
         cachedProject,
         references
->>>>>>> 898282be
       );
 
       // Then
