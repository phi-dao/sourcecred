// @flow

import {type NodeAddressT} from "../../core/graph";
import {githubOwnerPattern} from "../github/repoId";
import {loginAddress as githubAddress} from "../github/nodes";
import {userAddress as discourseAddress} from "../discourse/address";
<<<<<<< HEAD
import {userAddress as discordAddress} from "../discord/createGraph";
=======
import {
  identityAddress,
  USERNAME_PATTERN as _VALID_IDENTITY_PATTERN,
} from "./identity";
>>>>>>> 286fcb98

/** An Alias is a string specification of an identity within another plugin.
 *
 * For now, the supported alias forms are `github/${githubUsername}` and
 * `discourse/${discourseUsername}`. As a courtesty, if the user has put an @
 * before the username, we strip it for them.
 *
 * This format has been chosen to be moderately extensible and easy to maintain
 * by hand, as in the near future the alias files will be maintained by hand.
 * This system will not scale well when user-provided plugins need to add to the
 * aliasing scheme, so at that point we will rewrite this system.
 */
export type Alias = string;

const _VALID_ALIAS = /^(\w+)[/](.*)$/;
const _VALID_GITHUB_NAME = new RegExp(`^@?(${githubOwnerPattern})$`);
const _VALID_DISCOURSE_NAME = /^@?([0-9a-z_-]+)$/i;

export function resolveAlias(
  alias: Alias,
  discourseUrl: string | null
): NodeAddressT {
  const match = alias.match(_VALID_ALIAS);
  if (match == null) {
    throw new Error(`Unable to parse alias: ${alias}`);
  }
  const [_, prefix, name] = match;
  switch (prefix) {
    case "discord": {
      return discordAddress(name);
    }
    case "github": {
      const match = name.match(_VALID_GITHUB_NAME);
      if (!match) {
        throw new Error(`Invalid GitHub username: ${name}`);
      }
      return githubAddress(match[1]);
    }
    case "discourse": {
      if (discourseUrl == null) {
        throw new Error(`Can't parse alias ${alias} without Discourse url`);
      }
      const match = name.match(_VALID_DISCOURSE_NAME);
      if (!match) {
        throw new Error(`Invalid Discourse username: ${name}`);
      }
      return discourseAddress(discourseUrl, match[1]);
    }
    case "sourcecred": {
      const match = name.match(_VALID_IDENTITY_PATTERN);
      if (!match) {
        throw new Error(`Invalid SourceCred identity: ${name}`);
      }
      return identityAddress(match[1]);
    }
    default:
      throw new Error(`Unknown type for alias: ${alias}`);
  }
}<|MERGE_RESOLUTION|>--- conflicted
+++ resolved
@@ -4,14 +4,11 @@
 import {githubOwnerPattern} from "../github/repoId";
 import {loginAddress as githubAddress} from "../github/nodes";
 import {userAddress as discourseAddress} from "../discourse/address";
-<<<<<<< HEAD
 import {userAddress as discordAddress} from "../discord/createGraph";
-=======
 import {
   identityAddress,
   USERNAME_PATTERN as _VALID_IDENTITY_PATTERN,
 } from "./identity";
->>>>>>> 286fcb98
 
 /** An Alias is a string specification of an identity within another plugin.
  *
